--- conflicted
+++ resolved
@@ -275,11 +275,7 @@
             return None
 
     def make_request(self, session_id):
-<<<<<<< HEAD
-        logger.debug(f"SESSION ID {session_id}")
-=======
         logger.debug(f"Making request for session {session_id}")
->>>>>>> a703df71
         global count_id
         headers = {
             "Content-Type": "application/json",
