--- conflicted
+++ resolved
@@ -19,16 +19,12 @@
 import httpx
 
 from logger_config import setup_logger
-<<<<<<< HEAD
 from pathlib import Path
 
 from config.settings import (
     LOG_FILE_DIR,
 )
-=======
 from visualize import APIMetricsVisualizer
-
->>>>>>> 7e762ec8
 
 logger = setup_logger(__name__)
 logger.info("WebSocket server started")
@@ -439,7 +435,10 @@
                     logger.error(f"❌ Failed to send log file info to frontend: {e}")
                 # Generate charts
                 try:
-                    generate_visualization(self.log_file, self.plot_file)
+                    log_file_path = Path(self.output_dir, self.log_file).resolve()
+                    plot_file_path = Path(self.output_dir, self.plot_file).resolve()
+                    generate_visualization(log_file_path, plot_file_path)
+                    logger.info(f"📊 Generating visualization from {log_file_path} to {plot_file_path}")
                     plot_info = {
                         "status": "file",
                         "fileName": self.plot_file,
@@ -510,12 +509,8 @@
                     max_concurrent = int(params.get('max_concurrent', 5))
                     columns = int(params.get('columns', 3))
                     log_file = params.get('log_file', "api_monitor.jsonl")
-<<<<<<< HEAD
+                    plot_file = params.get('plot_file', "api_metrics.png")
                     # output_dir = params.get('output_dir') # Dangerous, this might cause security issues like overwriting files or directories discovery
-=======
-                    plot_file = params.get('plot_file', "api_metrics.png")
-                    output_dir = params.get('output_dir')
->>>>>>> 7e762ec8
                     time_limit = int(params.get('time_limit', 10))
                     dataset_name = params.get('dataset', "tatsu-lab/alpaca") # Dangours, use with caution
                     template_str = params.get('template')
